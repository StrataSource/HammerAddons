--- conflicted
+++ resolved
@@ -39,11 +39,6 @@
 [zps]: http://www.necrotalesgames.com/tools/index.php
 
 
-<<<<<<< HEAD
-# Development
-
-* Mapbase's FGDs have been imported as a submodule, to track which version has been merged into this repo.
-=======
 ## Vactubes (Portal 2 only)
 
 This implements a dynamic vactube system in a similar way to Valve's system, including randomised objects, complex junctions and dropper support.
@@ -56,4 +51,8 @@
 * For droppers, simply place the supplied `instances/cubedropper/dropper_vactube.vmf` instance, and run a path up to the vactube end entity in the top. Place a `prop_weighted_cube` inside the dropper to specify which cube type it will spawn. The specific route leading to the dropper will be detected and only replacement cubes will be sent this way. You'll want to add a splitter just before the dropper, so the tube can have decorative items flowing through it constantly. 
 * To place the vactube scanner TVs, simply add a "straight"-type junction inside the model, then place the `prop_dynamic`s for the screen and optionally the spinner. The screen will need the supplied `_new` model, so both orientations have all the skins. They will automatically be detected and flash on when objects pass.
 * To avoid visual collisions, you may want to turn off the automatic spawning on one or more spawn points, then use the outputs on a junction to manually spawn objects in sync with another path.
->>>>>>> 1a7df829
+
+
+# Development
+
+* Mapbase's FGDs have been imported as a submodule, to track which version has been merged into this repo.